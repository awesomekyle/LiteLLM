--- conflicted
+++ resolved
@@ -19,11 +19,8 @@
     turn_off_message_logging,
     verbose_logger,
 )
-<<<<<<< HEAD
-from litellm.caching import DualCache, S3Cache
-=======
-from litellm.caching import InMemoryCache, S3Cache
->>>>>>> 4fc8efd6
+
+from litellm.caching import InMemoryCache, S3Cache, DualCache
 from litellm.integrations.custom_logger import CustomLogger
 from litellm.litellm_core_utils.redact_messages import (
     redact_message_input_output_from_logging,
