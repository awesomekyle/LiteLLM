from typing import Optional, List, Any, Literal, Union
import os, subprocess, hashlib, importlib, asyncio, copy, json, aiohttp, httpx
import litellm, backoff
from litellm.proxy._types import (
    UserAPIKeyAuth,
    DynamoDBArgs,
    LiteLLM_VerificationToken,
    LiteLLM_SpendLogs,
)
from litellm.caching import DualCache
from litellm.proxy.hooks.parallel_request_limiter import MaxParallelRequestsHandler
from litellm.proxy.hooks.max_budget_limiter import MaxBudgetLimiter
from litellm.integrations.custom_logger import CustomLogger
from litellm.proxy.db.base_client import CustomDB
from litellm._logging import verbose_proxy_logger
from fastapi import HTTPException, status
import smtplib, re
from email.mime.text import MIMEText
from email.mime.multipart import MIMEMultipart
from datetime import datetime, timedelta


def print_verbose(print_statement):
    if litellm.set_verbose:
        print(f"LiteLLM Proxy: {print_statement}")  # noqa


### LOGGING ###
class ProxyLogging:
    """
    Logging/Custom Handlers for proxy.

    Implemented mainly to:
    - log successful/failed db read/writes
    - support the max parallel request integration
    """

    def __init__(self, user_api_key_cache: DualCache):
        ## INITIALIZE  LITELLM CALLBACKS ##
        self.call_details: dict = {}
        self.call_details["user_api_key_cache"] = user_api_key_cache
        self.max_parallel_request_limiter = MaxParallelRequestsHandler()
        self.max_budget_limiter = MaxBudgetLimiter()
        self.alerting: Optional[List] = None
        self.alerting_threshold: float = 300  # default to 5 min. threshold
        pass

    def update_values(
        self, alerting: Optional[List], alerting_threshold: Optional[float]
    ):
        self.alerting = alerting
        if alerting_threshold is not None:
            self.alerting_threshold = alerting_threshold

    def _init_litellm_callbacks(self):
        print_verbose(f"INITIALIZING LITELLM CALLBACKS!")
        litellm.callbacks.append(self.max_parallel_request_limiter)
        litellm.callbacks.append(self.max_budget_limiter)
        for callback in litellm.callbacks:
            if callback not in litellm.input_callback:
                litellm.input_callback.append(callback)
            if callback not in litellm.success_callback:
                litellm.success_callback.append(callback)
            if callback not in litellm.failure_callback:
                litellm.failure_callback.append(callback)
            if callback not in litellm._async_success_callback:
                litellm._async_success_callback.append(callback)
            if callback not in litellm._async_failure_callback:
                litellm._async_failure_callback.append(callback)

        if (
            len(litellm.input_callback) > 0
            or len(litellm.success_callback) > 0
            or len(litellm.failure_callback) > 0
        ):
            callback_list = list(
                set(
                    litellm.input_callback
                    + litellm.success_callback
                    + litellm.failure_callback
                )
            )
            litellm.utils.set_callbacks(callback_list=callback_list)

    async def pre_call_hook(
        self,
        user_api_key_dict: UserAPIKeyAuth,
        data: dict,
        call_type: Literal["completion", "embeddings"],
    ):
        """
        Allows users to modify/reject the incoming request to the proxy, without having to deal with parsing Request body.

        Covers:
        1. /chat/completions
        2. /embeddings
        3. /image/generation
        """
        ### ALERTING ###
        asyncio.create_task(self.response_taking_too_long(request_data=data))

        try:
            for callback in litellm.callbacks:
                if isinstance(callback, CustomLogger) and "async_pre_call_hook" in vars(
                    callback.__class__
                ):
                    response = await callback.async_pre_call_hook(
                        user_api_key_dict=user_api_key_dict,
                        cache=self.call_details["user_api_key_cache"],
                        data=data,
                        call_type=call_type,
                    )
                    if response is not None:
                        data = response

            print_verbose(f"final data being sent to {call_type} call: {data}")
            return data
        except Exception as e:
            raise e

    async def success_handler(
        self,
        user_api_key_dict: UserAPIKeyAuth,
        response: Any,
        call_type: Literal["completion", "embeddings"],
        start_time,
        end_time,
    ):
        """
        Log successful API calls / db read/writes
        """

        pass

    async def response_taking_too_long(
        self,
        start_time: Optional[float] = None,
        end_time: Optional[float] = None,
        type: Literal["hanging_request", "slow_response"] = "hanging_request",
        request_data: Optional[dict] = None,
    ):
        if request_data is not None:
            model = request_data.get("model", "")
            messages = request_data.get("messages", "")
            # try casting messages to str and get the first 100 characters, else mark as None
            try:
                messages = str(messages)
                messages = messages[:10000]
            except:
                messages = None

            request_info = f"\nRequest Model: {model}\nMessages: {messages}"
        else:
            request_info = ""

        if type == "hanging_request":
            # Simulate a long-running operation that could take more than 5 minutes
            await asyncio.sleep(
                self.alerting_threshold
            )  # Set it to 5 minutes - i'd imagine this might be different for streaming, non-streaming, non-completion (embedding + img) requests
            if (
                request_data is not None
                and request_data.get("litellm_status", "") != "success"
            ):
                # only alert hanging responses if they have not been marked as success
                alerting_message = (
                    f"Requests are hanging - {self.alerting_threshold}s+ request time"
                )
                await self.alerting_handler(
                    message=alerting_message + request_info,
                    level="Medium",
                )

        elif (
            type == "slow_response" and start_time is not None and end_time is not None
        ):
            slow_message = f"Responses are slow - {round(end_time-start_time,2)}s response time > Alerting threshold: {self.alerting_threshold}s"
            if end_time - start_time > self.alerting_threshold:
                await self.alerting_handler(
                    message=slow_message + request_info,
                    level="Low",
                )

    async def alerting_handler(
        self, message: str, level: Literal["Low", "Medium", "High"]
    ):
        """
        Alerting based on thresholds: - https://github.com/BerriAI/litellm/issues/1298

        - Responses taking too long
        - Requests are hanging
        - Calls are failing
        - DB Read/Writes are failing

        Parameters:
            level: str - Low|Medium|High - if calls might fail (Medium) or are failing (High); Currently, no alerts would be 'Low'.
            message: str - what is the alert about
        """
        from datetime import datetime

        # Get the current timestamp
        current_time = datetime.now().strftime("%H:%M:%S")
        formatted_message = (
            f"Level: {level}\nTimestamp: {current_time}\n\nMessage: {message}"
        )
        if self.alerting is None:
            return

        for client in self.alerting:
            if client == "slack":
                slack_webhook_url = os.getenv("SLACK_WEBHOOK_URL", None)
                if slack_webhook_url is None:
                    raise Exception("Missing SLACK_WEBHOOK_URL from environment")
                payload = {"text": formatted_message}
                headers = {"Content-type": "application/json"}
                async with aiohttp.ClientSession(
                    connector=aiohttp.TCPConnector(ssl=False)
                ) as session:
                    async with session.post(
                        slack_webhook_url, json=payload, headers=headers
                    ) as response:
                        if response.status == 200:
                            pass
            elif client == "sentry":
                if litellm.utils.sentry_sdk_instance is not None:
                    litellm.utils.sentry_sdk_instance.capture_message(formatted_message)
                else:
                    raise Exception("Missing SENTRY_DSN from environment")

    async def failure_handler(self, original_exception):
        """
        Log failed db read/writes

        Currently only logs exceptions to sentry
        """
        ### ALERTING ###
        if isinstance(original_exception, HTTPException):
            error_message = original_exception.detail
        else:
            error_message = str(original_exception)
        asyncio.create_task(
            self.alerting_handler(
                message=f"DB read/write call failed: {error_message}",
                level="High",
            )
        )

        if litellm.utils.capture_exception:
            litellm.utils.capture_exception(error=original_exception)

    async def post_call_failure_hook(
        self, original_exception: Exception, user_api_key_dict: UserAPIKeyAuth
    ):
        """
        Allows users to raise custom exceptions/log when a call fails, without having to deal with parsing Request body.

        Covers:
        1. /chat/completions
        2. /embeddings
        3. /image/generation
        """

        ### ALERTING ###
        asyncio.create_task(
            self.alerting_handler(
                message=f"LLM API call failed: {str(original_exception)}", level="High"
            )
        )

        for callback in litellm.callbacks:
            try:
                if isinstance(callback, CustomLogger):
                    await callback.async_post_call_failure_hook(
                        user_api_key_dict=user_api_key_dict,
                        original_exception=original_exception,
                    )
            except Exception as e:
                raise e
        return


### DB CONNECTOR ###
# Define the retry decorator with backoff strategy
# Function to be called whenever a retry is about to happen
def on_backoff(details):
    # The 'tries' key in the details dictionary contains the number of completed tries
    print_verbose(f"Backing off... this was attempt #{details['tries']}")


class PrismaClient:
    def __init__(self, database_url: str, proxy_logging_obj: ProxyLogging):
        print_verbose(
            "LiteLLM: DATABASE_URL Set in config, trying to 'pip install prisma'"
        )
        ## init logging object
        self.proxy_logging_obj = proxy_logging_obj
        try:
            from prisma import Prisma  # type: ignore
        except Exception as e:
            os.environ["DATABASE_URL"] = database_url
            # Save the current working directory
            original_dir = os.getcwd()
            # set the working directory to where this script is
            abspath = os.path.abspath(__file__)
            dname = os.path.dirname(abspath)
            os.chdir(dname)

            try:
                subprocess.run(["prisma", "generate"])
                subprocess.run(
                    ["prisma", "db", "push", "--accept-data-loss"]
                )  # this looks like a weird edge case when prisma just wont start on render. we need to have the --accept-data-loss
            except:
                raise Exception(
                    f"Unable to run prisma commands. Run `pip install prisma`"
                )
            finally:
                os.chdir(original_dir)
            # Now you can import the Prisma Client
            from prisma import Prisma  # type: ignore

        self.db = Prisma(
            http={
                "limits": httpx.Limits(
                    max_connections=1000, max_keepalive_connections=100
                )
            }
        )  # Client to connect to Prisma db

    def hash_token(self, token: str):
        # Hash the string using SHA-256
        hashed_token = hashlib.sha256(token.encode()).hexdigest()

        return hashed_token

    def jsonify_object(self, data: dict) -> dict:
        db_data = copy.deepcopy(data)

        for k, v in db_data.items():
            if isinstance(v, dict):
                db_data[k] = json.dumps(v)
        return db_data

    @backoff.on_exception(
        backoff.expo,
        Exception,  # base exception to catch for the backoff
        max_tries=3,  # maximum number of retries
        max_time=10,  # maximum total time to retry for
        on_backoff=on_backoff,  # specifying the function to call on backoff
    )
    async def get_generic_data(
        self,
        key: str,
        value: Any,
        table_name: Literal["users", "keys", "config", "spend"],
    ):
        """
        Generic implementation of get data
        """
        try:
            if table_name == "users":
                response = await self.db.litellm_usertable.find_first(
                    where={key: value}  # type: ignore
                )
            elif table_name == "keys":
                response = await self.db.litellm_verificationtoken.find_first(  # type: ignore
                    where={key: value}  # type: ignore
                )
            elif table_name == "config":
                response = await self.db.litellm_config.find_first(  # type: ignore
                    where={key: value}  # type: ignore
                )
            elif table_name == "spend":
                response = await self.db.l.find_first(  # type: ignore
                    where={key: value}  # type: ignore
                )
            return response
        except Exception as e:
            asyncio.create_task(
                self.proxy_logging_obj.failure_handler(original_exception=e)
            )
            raise e

    @backoff.on_exception(
        backoff.expo,
        Exception,  # base exception to catch for the backoff
        max_tries=3,  # maximum number of retries
        max_time=10,  # maximum total time to retry for
        on_backoff=on_backoff,  # specifying the function to call on backoff
    )
    async def get_data(
        self,
        token: Optional[str] = None,
        user_id: Optional[str] = None,
        user_id_list: Optional[list] = None,
        key_val: Optional[dict] = None,
        table_name: Optional[Literal["user", "key", "config", "spend"]] = None,
        query_type: Literal["find_unique", "find_all"] = "find_unique",
        expires: Optional[datetime] = None,
        reset_at: Optional[datetime] = None,
    ):
        try:
            print_verbose("PrismaClient: get_data")

            response: Any = None
            if token is not None or (table_name is not None and table_name == "key"):
                # check if plain text or hash
                if token is not None:
                    hashed_token = token
                    if token.startswith("sk-"):
                        hashed_token = self.hash_token(token=token)
                print_verbose("PrismaClient: find_unique")
                if query_type == "find_unique":
                    response = await self.db.litellm_verificationtoken.find_unique(
                        where={"token": hashed_token}
                    )
                    if response is not None:
                        # for prisma we need to cast the expires time to str
                        if response.expires is not None and isinstance(
                            response.expires, datetime
                        ):
                            response.expires = response.expires.isoformat()
                elif query_type == "find_all" and user_id is not None:
                    response = await self.db.litellm_verificationtoken.find_many(
                        where={"user_id": user_id}
                    )
                    if response is not None and len(response) > 0:
                        for r in response:
                            if isinstance(r.expires, datetime):
                                r.expires = r.expires.isoformat()
                elif (
                    query_type == "find_all"
                    and expires is not None
                    and reset_at is not None
                ):
                    response = await self.db.litellm_verificationtoken.find_many(
                        where={  # type:ignore
                            "OR": [
                                {"expires": None},
                                {"expires": {"gt": expires}},
                            ],
                            "budget_reset_at": {"lt": reset_at},
                        }
                    )
                    if response is not None and len(response) > 0:
                        for r in response:
                            if isinstance(r.expires, datetime):
                                r.expires = r.expires.isoformat()
                elif query_type == "find_all":
                    response = await self.db.litellm_verificationtoken.find_many(
                        order={"spend": "desc"},
                    )
                print_verbose(f"PrismaClient: response={response}")
                if response is not None:
                    return response
                else:
                    # Token does not exist.
                    raise HTTPException(
                        status_code=status.HTTP_401_UNAUTHORIZED,
                        detail="Authentication Error: invalid user key - token does not exist",
                    )
            elif user_id is not None or (
                table_name is not None and table_name == "user"
            ):
                if query_type == "find_unique":
                    response = await self.db.litellm_usertable.find_unique(  # type: ignore
                        where={
                            "user_id": user_id,  # type: ignore
                        }
                    )
                elif query_type == "find_all" and reset_at is not None:
                    response = await self.db.litellm_usertable.find_many(
                        where={  # type:ignore
                            "budget_reset_at": {"lt": reset_at},
                        }
                    )
<<<<<<< HEAD
                elif query_type == "find_all" and user_id_list is not None:
                    user_id_values = str(tuple(user_id_list))
                    sql_query = f"""
                    SELECT *
                    FROM "LiteLLM_UserTable"
                    WHERE "user_id" IN {user_id_values}
                    """

                    # Execute the raw query
                    # The asterisk before `user_id_list` unpacks the list into separate arguments
                    response = await self.db.query_raw(sql_query)
=======
>>>>>>> b1864c3d
                elif query_type == "find_all":
                    response = await self.db.litellm_usertable.find_many(  # type: ignore
                        order={"spend": "desc"},
                    )
                return response
            elif table_name == "spend":
                verbose_proxy_logger.debug(
                    f"PrismaClient: get_data: table_name == 'spend'"
                )
                if key_val is not None:
                    if query_type == "find_unique":
                        response = await self.db.litellm_spendlogs.find_unique(  # type: ignore
                            where={  # type: ignore
                                key_val["key"]: key_val["value"],  # type: ignore
                            }
                        )
                    elif query_type == "find_all":
                        response = await self.db.litellm_spendlogs.find_many(  # type: ignore
                            where={
                                key_val["key"]: key_val["value"],  # type: ignore
                            }
                        )
                    return response
                else:
                    response = await self.db.litellm_spendlogs.find_many(  # type: ignore
                        order={"startTime": "desc"},
                    )
                    return response

        except Exception as e:
            print_verbose(f"LiteLLM Prisma Client Exception: {e}")
            import traceback

            traceback.print_exc()
            asyncio.create_task(
                self.proxy_logging_obj.failure_handler(original_exception=e)
            )
            raise e

    # Define a retrying strategy with exponential backoff
    @backoff.on_exception(
        backoff.expo,
        Exception,  # base exception to catch for the backoff
        max_tries=3,  # maximum number of retries
        max_time=10,  # maximum total time to retry for
        on_backoff=on_backoff,  # specifying the function to call on backoff
    )
    async def insert_data(
        self, data: dict, table_name: Literal["user", "key", "config", "spend"]
    ):
        """
        Add a key to the database. If it already exists, do nothing.
        """
        try:
            if table_name == "key":
                token = data["token"]
                hashed_token = self.hash_token(token=token)
                db_data = self.jsonify_object(data=data)
                db_data["token"] = hashed_token
                print_verbose(
                    "PrismaClient: Before upsert into litellm_verificationtoken"
                )
                new_verification_token = await self.db.litellm_verificationtoken.upsert(  # type: ignore
                    where={
                        "token": hashed_token,
                    },
                    data={
                        "create": {**db_data},  # type: ignore
                        "update": {},  # don't do anything if it already exists
                    },
                )
                verbose_proxy_logger.info(f"Data Inserted into Keys Table")
                return new_verification_token
            elif table_name == "user":
                db_data = self.jsonify_object(data=data)
                new_user_row = await self.db.litellm_usertable.upsert(
                    where={"user_id": data["user_id"]},
                    data={
                        "create": {**db_data},  # type: ignore
                        "update": {},  # don't do anything if it already exists
                    },
                )
                verbose_proxy_logger.info(f"Data Inserted into User Table")
                return new_user_row
            elif table_name == "config":
                """
                For each param,
                get the existing table values

                Add the new values

                Update DB
                """
                tasks = []
                for k, v in data.items():
                    updated_data = v
                    updated_data = json.dumps(updated_data)
                    updated_table_row = self.db.litellm_config.upsert(
                        where={"param_name": k},
                        data={
                            "create": {"param_name": k, "param_value": updated_data},
                            "update": {"param_value": updated_data},
                        },
                    )

                    tasks.append(updated_table_row)
                await asyncio.gather(*tasks)
                verbose_proxy_logger.info(f"Data Inserted into Config Table")
            elif table_name == "spend":
                db_data = self.jsonify_object(data=data)
                new_spend_row = await self.db.litellm_spendlogs.upsert(
                    where={"request_id": data["request_id"]},
                    data={
                        "create": {**db_data},  # type: ignore
                        "update": {},  # don't do anything if it already exists
                    },
                )
                verbose_proxy_logger.info(f"Data Inserted into Spend Table")
                return new_spend_row

        except Exception as e:
            print_verbose(f"LiteLLM Prisma Client Exception: {e}")
            asyncio.create_task(
                self.proxy_logging_obj.failure_handler(original_exception=e)
            )
            raise e

    # Define a retrying strategy with exponential backoff
    @backoff.on_exception(
        backoff.expo,
        Exception,  # base exception to catch for the backoff
        max_tries=3,  # maximum number of retries
        max_time=10,  # maximum total time to retry for
        on_backoff=on_backoff,  # specifying the function to call on backoff
    )
    async def update_data(
        self,
        token: Optional[str] = None,
        data: dict = {},
        data_list: Optional[List] = None,
        user_id: Optional[str] = None,
        query_type: Literal["update", "update_many"] = "update",
        table_name: Optional[Literal["user", "key", "config", "spend"]] = None,
        update_key_values: Optional[dict] = None,
    ):
        """
        Update existing data
        """
        try:
            db_data = self.jsonify_object(data=data)
            if token is not None:
                print_verbose(f"token: {token}")
                # check if plain text or hash
                if token.startswith("sk-"):
                    token = self.hash_token(token=token)
                db_data["token"] = token
                response = await self.db.litellm_verificationtoken.update(
                    where={"token": token},  # type: ignore
                    data={**db_data},  # type: ignore
                )
                verbose_proxy_logger.debug(
                    "\033[91m"
                    + f"DB Token Table update succeeded {response}"
                    + "\033[0m"
                )
                return {"token": token, "data": db_data}
            elif (
                user_id is not None
                or (table_name is not None and table_name == "user")
                and query_type == "update"
                and update_key_values is not None
            ):
                """
                If data['spend'] + data['user'], update the user table with spend info as well
                """
                if user_id is None:
                    user_id = db_data["user_id"]
                update_user_row = await self.db.litellm_usertable.upsert(
                    where={"user_id": user_id},  # type: ignore
                    data={
                        "create": {**db_data},  # type: ignore
                        "update": {
                            **update_key_values  # type: ignore
                        },  # just update user-specified values, if it already exists
                    },
                )
                verbose_proxy_logger.info(
                    "\033[91m"
                    + f"DB User Table - update succeeded {update_user_row}"
                    + "\033[0m"
                )
                return {"user_id": user_id, "data": db_data}
            elif (
                table_name is not None
                and table_name == "key"
                and query_type == "update_many"
                and data_list is not None
                and isinstance(data_list, list)
            ):
                """
                Batch write update queries
                """
                batcher = self.db.batch_()
                for idx, t in enumerate(data_list):
                    # check if plain text or hash
                    if t.token.startswith("sk-"):  # type: ignore
                        t.token = self.hash_token(token=t.token)  # type: ignore
                    try:
                        data_json = self.jsonify_object(data=t.model_dump())
                    except:
                        data_json = self.jsonify_object(data=t.dict())
                    batcher.litellm_verificationtoken.update(
                        where={"token": t.token},  # type: ignore
                        data={**data_json},  # type: ignore
                    )
                await batcher.commit()
                print_verbose(
                    "\033[91m" + f"DB Token Table update succeeded" + "\033[0m"
                )
            elif (
                table_name is not None
                and table_name == "user"
                and query_type == "update_many"
                and data_list is not None
                and isinstance(data_list, list)
            ):
                """
                Batch write update queries
                """
                batcher = self.db.batch_()
                verbose_proxy_logger.debug(f"data list for user table: {data_list}")
                for idx, user in enumerate(data_list):
                    try:
                        data_json = self.jsonify_object(data=user.model_dump())
                    except:
                        data_json = self.jsonify_object(data=user.dict())
                    batcher.litellm_usertable.update(
                        where={"user_id": user.user_id},  # type: ignore
                        data={**data_json},  # type: ignore
                    )
                await batcher.commit()
                verbose_proxy_logger.info(
                    "\033[91m" + f"DB User Table Batch update succeeded" + "\033[0m"
                )
        except Exception as e:
            asyncio.create_task(
                self.proxy_logging_obj.failure_handler(original_exception=e)
            )
            print_verbose("\033[91m" + f"DB write failed: {e}" + "\033[0m")
            raise e

    # Define a retrying strategy with exponential backoff
    @backoff.on_exception(
        backoff.expo,
        Exception,  # base exception to catch for the backoff
        max_tries=3,  # maximum number of retries
        max_time=10,  # maximum total time to retry for
        on_backoff=on_backoff,  # specifying the function to call on backoff
    )
    async def delete_data(self, tokens: List):
        """
        Allow user to delete a key(s)
        """
        try:
            hashed_tokens = [self.hash_token(token=token) for token in tokens]
            await self.db.litellm_verificationtoken.delete_many(
                where={"token": {"in": hashed_tokens}}
            )
            return {"deleted_keys": tokens}
        except Exception as e:
            asyncio.create_task(
                self.proxy_logging_obj.failure_handler(original_exception=e)
            )
            raise e

    # Define a retrying strategy with exponential backoff
    @backoff.on_exception(
        backoff.expo,
        Exception,  # base exception to catch for the backoff
        max_tries=3,  # maximum number of retries
        max_time=10,  # maximum total time to retry for
        on_backoff=on_backoff,  # specifying the function to call on backoff
    )
    async def connect(self):
        try:
            verbose_proxy_logger.debug(
                "PrismaClient: connect() called Attempting to Connect to DB"
            )
            if self.db.is_connected() == False:
                verbose_proxy_logger.debug(
                    "PrismaClient: DB not connected, Attempting to Connect to DB"
                )
                await self.db.connect()
        except Exception as e:
            asyncio.create_task(
                self.proxy_logging_obj.failure_handler(original_exception=e)
            )
            raise e

    # Define a retrying strategy with exponential backoff
    @backoff.on_exception(
        backoff.expo,
        Exception,  # base exception to catch for the backoff
        max_tries=3,  # maximum number of retries
        max_time=10,  # maximum total time to retry for
        on_backoff=on_backoff,  # specifying the function to call on backoff
    )
    async def disconnect(self):
        try:
            await self.db.disconnect()
        except Exception as e:
            asyncio.create_task(
                self.proxy_logging_obj.failure_handler(original_exception=e)
            )
            raise e


class DBClient:
    """
    Routes requests for CustomAuth

    [TODO] route b/w customauth and prisma
    """

    def __init__(
        self, custom_db_type: Literal["dynamo_db"], custom_db_args: dict
    ) -> None:
        if custom_db_type == "dynamo_db":
            from litellm.proxy.db.dynamo_db import DynamoDBWrapper

            self.db = DynamoDBWrapper(database_arguments=DynamoDBArgs(**custom_db_args))

    async def get_data(self, key: str, table_name: Literal["user", "key", "config"]):
        """
        Check if key valid
        """
        return await self.db.get_data(key=key, table_name=table_name)

    async def insert_data(
        self, value: Any, table_name: Literal["user", "key", "config"]
    ):
        """
        For new key / user logic
        """
        return await self.db.insert_data(value=value, table_name=table_name)

    async def update_data(
        self, key: str, value: Any, table_name: Literal["user", "key", "config"]
    ):
        """
        For cost tracking logic

        key - hash_key value \n
        value - dict with updated values
        """
        return await self.db.update_data(key=key, value=value, table_name=table_name)

    async def delete_data(
        self, keys: List[str], table_name: Literal["user", "key", "config"]
    ):
        """
        For /key/delete endpoints
        """
        return await self.db.delete_data(keys=keys, table_name=table_name)

    async def connect(self):
        """
        For connecting to db and creating / updating any tables
        """
        return await self.db.connect()

    async def disconnect(self):
        """
        For closing connection on server shutdown
        """
        return await self.db.disconnect()


### CUSTOM FILE ###
def get_instance_fn(value: str, config_file_path: Optional[str] = None) -> Any:
    try:
        print_verbose(f"value: {value}")
        # Split the path by dots to separate module from instance
        parts = value.split(".")

        # The module path is all but the last part, and the instance_name is the last part
        module_name = ".".join(parts[:-1])
        instance_name = parts[-1]

        # If config_file_path is provided, use it to determine the module spec and load the module
        if config_file_path is not None:
            directory = os.path.dirname(config_file_path)
            module_file_path = os.path.join(directory, *module_name.split("."))
            module_file_path += ".py"

            spec = importlib.util.spec_from_file_location(module_name, module_file_path)
            if spec is None:
                raise ImportError(
                    f"Could not find a module specification for {module_file_path}"
                )
            module = importlib.util.module_from_spec(spec)
            spec.loader.exec_module(module)  # type: ignore
        else:
            # Dynamically import the module
            module = importlib.import_module(module_name)

        # Get the instance from the module
        instance = getattr(module, instance_name)

        return instance
    except ImportError as e:
        # Re-raise the exception with a user-friendly message
        raise ImportError(f"Could not import {instance_name} from {module_name}") from e
    except Exception as e:
        raise e


### HELPER FUNCTIONS ###
async def _cache_user_row(
    user_id: str, cache: DualCache, db: Union[PrismaClient, DBClient]
):
    """
    Check if a user_id exists in cache,
    if not retrieve it.
    """
    print_verbose(f"Prisma: _cache_user_row, user_id: {user_id}")
    cache_key = f"{user_id}_user_api_key_user_id"
    response = cache.get_cache(key=cache_key)
    if response is None:  # Cache miss
        if isinstance(db, PrismaClient):
            user_row = await db.get_data(user_id=user_id)
        elif isinstance(db, DBClient):
            user_row = await db.get_data(key=user_id, table_name="user")
        if user_row is not None:
            print_verbose(f"User Row: {user_row}, type = {type(user_row)}")
            if hasattr(user_row, "model_dump_json") and callable(
                getattr(user_row, "model_dump_json")
            ):
                cache_value = user_row.model_dump_json()
                cache.set_cache(
                    key=cache_key, value=cache_value, ttl=600
                )  # store for 10 minutes
    return


async def send_email(sender_name, sender_email, receiver_email, subject, html):
    """
    smtp_host,
    smtp_port,
    smtp_username,
    smtp_password,
    sender_name,
    sender_email,
    """
    ## SERVER SETUP ##
    smtp_host = os.getenv("SMTP_HOST")
    smtp_port = os.getenv("SMTP_PORT", 587)  # default to port 587
    smtp_username = os.getenv("SMTP_USERNAME")
    smtp_password = os.getenv("SMTP_PASSWORD")
    ## EMAIL SETUP ##
    email_message = MIMEMultipart()
    email_message["From"] = f"{sender_name} <{sender_email}>"
    email_message["To"] = receiver_email
    email_message["Subject"] = subject

    # Attach the body to the email
    email_message.attach(MIMEText(html, "html"))

    try:
        print_verbose(f"SMTP Connection Init")
        # Establish a secure connection with the SMTP server
        with smtplib.SMTP(smtp_host, smtp_port) as server:
            server.starttls()

            # Login to your email account
            server.login(smtp_username, smtp_password)

            # Send the email
            server.send_message(email_message)

    except Exception as e:
        print_verbose("An error occurred while sending the email:", str(e))


def hash_token(token: str):
    import hashlib

    # Hash the string using SHA-256
    hashed_token = hashlib.sha256(token.encode()).hexdigest()

    return hashed_token


def get_logging_payload(kwargs, response_obj, start_time, end_time):
    from litellm.proxy._types import LiteLLM_SpendLogs
    from pydantic import Json
    import uuid

    verbose_proxy_logger.debug(
        f"SpendTable: get_logging_payload - kwargs: {kwargs}\n\n"
    )

    if kwargs == None:
        kwargs = {}
    # standardize this function to be used across, s3, dynamoDB, langfuse logging
    litellm_params = kwargs.get("litellm_params", {})
    metadata = (
        litellm_params.get("metadata", {}) or {}
    )  # if litellm_params['metadata'] == None
    optional_params = kwargs.get("optional_params", {})
    call_type = kwargs.get("call_type", "litellm.completion")
    cache_hit = kwargs.get("cache_hit", False)
    usage = response_obj["usage"]
    id = response_obj.get("id", str(uuid.uuid4()))
    api_key = metadata.get("user_api_key", "")
    if api_key is not None and isinstance(api_key, str) and api_key.startswith("sk-"):
        # hash the api_key
        api_key = hash_token(api_key)
    if "headers" in metadata and "authorization" in metadata["headers"]:
        metadata["headers"].pop(
            "authorization"
        )  # do not store the original `sk-..` api key in the db
    if litellm.cache is not None:
        cache_key = litellm.cache.get_cache_key(**kwargs)
    else:
        cache_key = "Cache OFF"
    if cache_hit == True:
        import time

        id = f"{id}_cache_hit{time.time()}"  # SpendLogs does not allow duplicate request_id

    payload = {
        "request_id": id,
        "call_type": call_type,
        "api_key": api_key,
        "cache_hit": cache_hit,
        "startTime": start_time,
        "endTime": end_time,
        "model": kwargs.get("model", ""),
        "user": kwargs.get("user", ""),
        "modelParameters": optional_params,
        "usage": usage,
        "metadata": metadata,
        "cache_key": cache_key,
    }

    json_fields = [
        field
        for field, field_type in LiteLLM_SpendLogs.__annotations__.items()
        if field_type == Json or field_type == Optional[Json]
    ]
    str_fields = [
        field
        for field, field_type in LiteLLM_SpendLogs.__annotations__.items()
        if field_type == str or field_type == Optional[str]
    ]
    datetime_fields = [
        field
        for field, field_type in LiteLLM_SpendLogs.__annotations__.items()
        if field_type == datetime
    ]

    for param in json_fields:
        if param in payload and type(payload[param]) != Json:
            if type(payload[param]) == litellm.ModelResponse:
                payload[param] = payload[param].model_dump_json()
            if type(payload[param]) == litellm.EmbeddingResponse:
                payload[param] = payload[param].model_dump_json()
            elif type(payload[param]) == litellm.Usage:
                payload[param] = payload[param].model_dump_json()
            else:
                payload[param] = json.dumps(payload[param])

    for param in str_fields:
        if param in payload and type(payload[param]) != str:
            payload[param] = str(payload[param])

    return payload


def _duration_in_seconds(duration: str):
    match = re.match(r"(\d+)([smhd]?)", duration)
    if not match:
        raise ValueError("Invalid duration format")

    value, unit = match.groups()
    value = int(value)

    if unit == "s":
        return value
    elif unit == "m":
        return value * 60
    elif unit == "h":
        return value * 3600
    elif unit == "d":
        return value * 86400
    else:
        raise ValueError("Unsupported duration unit")


async def reset_budget(prisma_client: PrismaClient):
    """
    Gets all the non-expired keys for a db, which need spend to be reset

    Resets their spend

    Updates db
    """
    if prisma_client is not None:
        ### RESET KEY BUDGET ###
        now = datetime.utcnow()
        keys_to_reset = await prisma_client.get_data(
            table_name="key", query_type="find_all", expires=now, reset_at=now
        )

        if keys_to_reset is not None and len(keys_to_reset) > 0:
            for key in keys_to_reset:
                key.spend = 0.0
                duration_s = _duration_in_seconds(duration=key.budget_duration)
                key.budget_reset_at = now + timedelta(seconds=duration_s)

            await prisma_client.update_data(
                query_type="update_many", data_list=keys_to_reset, table_name="key"
            )

        ### RESET USER BUDGET ###
        now = datetime.utcnow()
        users_to_reset = await prisma_client.get_data(
            table_name="user", query_type="find_all", reset_at=now
        )

        verbose_proxy_logger.debug(f"users_to_reset from get_data: {users_to_reset}")

        if users_to_reset is not None and len(users_to_reset) > 0:
            for user in users_to_reset:
                user.spend = 0.0
                duration_s = _duration_in_seconds(duration=user.budget_duration)
                user.budget_reset_at = now + timedelta(seconds=duration_s)

            await prisma_client.update_data(
                query_type="update_many", data_list=users_to_reset, table_name="user"
            )<|MERGE_RESOLUTION|>--- conflicted
+++ resolved
@@ -474,7 +474,6 @@
                             "budget_reset_at": {"lt": reset_at},
                         }
                     )
-<<<<<<< HEAD
                 elif query_type == "find_all" and user_id_list is not None:
                     user_id_values = str(tuple(user_id_list))
                     sql_query = f"""
@@ -486,8 +485,6 @@
                     # Execute the raw query
                     # The asterisk before `user_id_list` unpacks the list into separate arguments
                     response = await self.db.query_raw(sql_query)
-=======
->>>>>>> b1864c3d
                 elif query_type == "find_all":
                     response = await self.db.litellm_usertable.find_many(  # type: ignore
                         order={"spend": "desc"},
