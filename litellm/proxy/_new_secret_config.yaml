model_list:
<<<<<<< HEAD
  - model_name: gpt-4o
    litellm_params:
      model: azure/gpt-4o
      litellm_credential_name: default_azure_credential

credential_list:
  - credential_name: default_azure_credential
    credential_values:
      api_key: os.environ/AZURE_API_KEY
      api_base: os.environ/AZURE_API_BASE
    credential_info:
      description: "Default Azure credential"
=======
  - model_name: amazon.nova-canvas-v1:0
    litellm_params:
      model: bedrock/amazon.nova-canvas-v1:0
      aws_region_name: "us-east-1"
>>>>>>> 50926b38
<|MERGE_RESOLUTION|>--- conflicted
+++ resolved
@@ -1,20 +1,5 @@
 model_list:
-<<<<<<< HEAD
-  - model_name: gpt-4o
-    litellm_params:
-      model: azure/gpt-4o
-      litellm_credential_name: default_azure_credential
-
-credential_list:
-  - credential_name: default_azure_credential
-    credential_values:
-      api_key: os.environ/AZURE_API_KEY
-      api_base: os.environ/AZURE_API_BASE
-    credential_info:
-      description: "Default Azure credential"
-=======
   - model_name: amazon.nova-canvas-v1:0
     litellm_params:
       model: bedrock/amazon.nova-canvas-v1:0
-      aws_region_name: "us-east-1"
->>>>>>> 50926b38
+      aws_region_name: "us-east-1"